--- conflicted
+++ resolved
@@ -13,19 +13,11 @@
     <string name="versionCheckError">ไม่สามารถตรวจสอบได้ว่า Samsung ให้บริการเฟิร์มแวร์ที่ถูกต้องหรือไม่ คุณแน่ใจหรือไม่ว่าต้องการดาวน์โหลดต่อ?</string>
     <string name="selectEncrypted">โปรดเลือกไฟล์เฟิร์มแวร์ที่ลงท้ายด้วย enc2 หรือ enc4</string>
     <string name="badReturnStatus">สถานะการส่งกลับไม่ดี: %1$s</string>
-<<<<<<< HEAD
-    <string name="manualWarning">Warning! Samsung may not supply the requested firmware!</string>
-    <string name="checkForUpdatesDesc">ตรวจสอบสำหรับการอัพเดตของเฟิร์มแวร์</string>
-    <string name="openFile">เปิดไฟล์</string>
-    <string name="warning">คำเตือน</string>
-    <string name="minimize">Minimize</string>
-=======
     <string name="manualWarning">คำเตือน! ซัมซุงอาจจะไม่จัดหา firmware ที่คุณขอ!</string>
     <string name="checkForUpdatesDesc">ตรวจสอบสำหรับการอัพเดตของเฟิร์มแวร์</string>
     <string name="openFile">เปิดไฟล์</string>
     <string name="warning">คำเตือน</string>
     <string name="minimize">ย่อหน้าต่าง</string>
->>>>>>> 2c5efe1c
     <string name="zoom">ซูม</string>
     <string name="carriers">ผู้ให้บริการ</string>
     <string name="no">ไม่ใช่</string>
@@ -43,11 +35,7 @@
     <string name="close">ปิด</string>
     <string name="openFileDesc">เปิดไฟล์เพื่อถอดรหัส</string>
     <string name="kibs">KiB/s</string>
-<<<<<<< HEAD
-    <string name="manualWarningDetails">For most devices, Samsung will only supply the latest firmware. Even if you request a different version, Samsung\'s servers will return the latest firmware file. To avoid potentially flashing the wrong firmware, %1$s will check to see if Samsung is supplying the requested firmware before attempting to download. If the requested and served versions do not match, %2$s will abort the download. For more information on this, check out</string>
-=======
     <string name="manualWarningDetails">สำหรับอุปกรณ์มากส่วนใหญ่, ซัมซุงจะจัดหา firmware เวอร์ชันล่าสุดเท่านั้น แม้คุณจะขอเวอร์ชันที่แตกต่าง แต่เซิร์ฟเวอร์ของซัมซุงจะส่งคืนไฟล์ firmware เวอร์ชันล่าสุด ในการหลีกเลี่ยงการแฟลช firmware ที่ผิดพลาด, %1$s จะตรวจสอบเพื่อดูว่าซัมซุงจะจัดหา firmware ที่คุณขอหรือไม่ก่อนพยายามดาวน์โหลด หากเวอร์ชันที่ขอและที่ได้รับไม่ตรงกัน, %2$s จะยุติการดาวน์โหลด</string>
->>>>>>> 2c5efe1c
     <string name="descending">จากมากไปน้อย</string>
     <string name="firmware">เฟิร์มแวร์</string>
     <string name="downloading">กำลังดาวน์โหลด</string>
@@ -71,11 +59,7 @@
     <string name="regionHint">ภูมิภาค (เช่น XAA)</string>
     <string name="release">ปล่อย: %1$s</string>
     <string name="downloader">ผู้ดาวน์โหลด</string>
-<<<<<<< HEAD
-    <string name="crcCheckFailed">CRC check failed. Please delete the file and download again.</string>
-=======
     <string name="crcCheckFailed">การตรวจสอบ CRC ล้มเหลว โปรดลบไฟล์และดาวน์โหลดอีกครั้ง.</string>
->>>>>>> 2c5efe1c
     <string name="decryptError">ไม่สามารถถอดรหัสเฟิร์มแวร์ โปรดตรวจสอบว่ารุ่นมือถือ, ภูมิภาคและเฟิร์มแวร์ถูกต้องหรือไม่
 \nError: %1$s</string>
     <string name="ok">OK</string>
